--- conflicted
+++ resolved
@@ -3,18 +3,14 @@
 """
 from uuid import UUID
 
-<<<<<<< HEAD
-from src.modules.subscription.schema import ChangePlanResponse
-=======
 from src.modules.subscription.schema import ChangePlanResponse, PlanResponse, SubscriptionResponse, UsageResponse
->>>>>>> ab6c8d51
 from src.shared.uow import UnitOfWork
 
 
 class ChangePlanUseCase:
     """
     Use case for changing a user's subscription plan.
-
+    
     This handles upgrading or downgrading between plans (e.g., FREE -> BASIC -> PREMIUM).
     Optionally can reset usage if prorate flag is set.
     """
@@ -23,25 +19,25 @@
         self.uow = uow
 
     async def execute(
-        self,
-        user_id: UUID,
-        plan_code: str,
+        self, 
+        user_id: UUID, 
+        plan_code: str, 
         prorate: bool = False
     ) -> ChangePlanResponse:
         """
         Change user's subscription plan.
-
+        
         Args:
             user_id: User UUID
             plan_code: Target plan code (e.g., 'BASIC', 'PREMIUM')
             prorate: If True, reset usage counts when changing plan
-
+            
         Returns:
             ChangePlanResponse with success message and updated subscription info
-
+            
         Raises:
             ValueError: If plan not found or subscription not found
-
+            
         Example:
         """
         # TODO: Implement plan change logic
